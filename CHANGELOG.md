--- conflicted
+++ resolved
@@ -1,8 +1,7 @@
-<<<<<<< HEAD
 18.0.0
 ------
 - Added experimental support for generating latency histograms for timers, more details in [README.md]
-=======
+
 17.2.0
 ------
 - Support `log-raw-metric` configuration
@@ -15,7 +14,6 @@
 17.1.1
 ------
 - Adding support to disable retries within the gostatsd forwarder
->>>>>>> cc68e0b7
 
 17.1.0
 ------
