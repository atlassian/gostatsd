--- conflicted
+++ resolved
@@ -1,14 +1,12 @@
-<<<<<<< HEAD
 7.0.0
 -----
 - Fix a bug in the cache provider where transient failures were replacing good cache
 - Started passing around a logger, not used everywhere yet
 - Documentation fixes
-=======
+
 6.2.0
 -----
 - Added `enable-http2` flag for Datadog backend to control HTTP/2 support, defaults to `false`
->>>>>>> 63627519
 
 6.1.2
 -----
