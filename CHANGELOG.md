<<<<<<< HEAD
7.3.0
-----
- Added support for sampling timers to be compatible with original statsd.
=======
8.0.0
-----
- Fixed `--statser-type` didn't apply
- Added the ability to filter tags and metrics, see FILTERING.md for details
>>>>>>> be71a356

7.2.0
-----
- New Cloudwatch backend contirubted by JorgenEvens
    - Backend name is `cloudwatch`
    - Contains the single option `namespace`, defaulting to `StatsD`
- Duplicate tags are filtered out so they are aggregated correctly.

7.1.0
-----
- Datadog user-agent has changed to `gostatsd` by default.  Can now be configured.
- New Datadog option: `user-agent`, configures the user agent supplied to Datadog.  Use `python-requests/2.6.0 CPython/2.7.10`
  for old behavior.

7.0.1
-----
- Roll back change to configuration, due to https://github.com/spf13/viper/issues/380.  Documentation is still valid.

7.0.0
-----
- Fix a bug in the cache provider where transient failures were replacing good cache
- Started passing around a logger, not used everywhere yet
- Documentation fixes

6.2.0
-----
- Added `enable-http2` flag for Datadog backend to control HTTP/2 support, defaults to `false`

6.1.2
-----
- Build with Go 1.10.2

6.1.1
-----
- Fixed a bug making the service not work on Windows.

6.1.0
-----
- Add new flag `--statser-type` to make internal metric destination configurable.  Defaults to `internal`,
  also supports `logging` and `null`

6.0.1
-----
- Fixes rate limiter on bad lines.  A value <= 0 will disable entirely.

6.0.0
-----
- Parses histogram metrics as timers
- Log bad lines with rate limit
- Add new flag `--bad-lines-per-minute`, controls the rate limit on logging lines which fail to parse.  Defaults
  to `0`.  Supports floats.

5.4.1
-----
- Memory/GC optimisation with buffers being reused in the Datadog backend
- Metrics in the cloud provider cache should now be correct

5.4.0
-----
- BREAKING: The way "per second" rates are calculated has changed from "value / configured flush interval"
  to "value / actual flush interval".

5.3.0
-----
- Uses the default EC2 credentials
- Timer sub-metrics now have a configuration option for opt-out.  See README.md for details.

5.2.2
-----
- Build -race on ubuntu:16.04 instead of 16.10

5.2.1
-----
- Performance work, round 3

5.2.0
-----
- Performance work, round 2
- Add new flag `--estimated-tags`, pre-allocates the Tags array.  Defaults to `4`.

5.1.1
-----
- Fix index out of range error and tag corruption in AWS CP

5.1.0
-----
- Performance work

5.0.0
-----
- More metrics rework.  Internal metrics are now in-phase with flushing.
- Better distribution of metrics between aggregators when received from multiple hosts.
- New Datadog option: `max_requests`, the maximum number of metric http requests that can be made by the Datadog
  backend.
- BREAKING: Additional and renamed metrics in the flusher, see METRICS.md
- BREAKING: Heartbeat changes:
    - `--heartbeat-interval` changed to `--heartbeat-enabled`.
    - Heartbeat is in-phase with the flush.
    - Heartbeat sends a value of 1, so a sum aggregation can be applied.

4.1.1
-----
- New internal metrics around the cloud provider cache and AWS cloud provider, see METRICS.md for details.

4.1.0
-----
- Add new flag `--conn-per-reader` adding support for a separate connection per
  reader (requires system support for reusing addresses)
- Refactor MetricDispatcher into BackendHandler satisfying separate MetricHandler and EventHandler interfaces
- Add TagHandler for static tags

4.0.0
-----
- BREAKING: Independent scaling of datagram reading and parsing
    - Separate MetricReceiver into DatagramReceiver and DatagramParser
    - Allow independent scaling of parser workers with new flag `--max-parsers`. Defaults to number of CPU cores.
    - Change default of `--max-readers` flag to min(8, number of CPU cores)

3.1.1
-----
- GC optimization with buffer reuse

3.1.0
-----
- New docker image suffix, `version`-syms, includes symbol table
- New flag `--receive-batch-size` to set datagram batch size.  Defaults `50`.
- Batch reading should improve performance by using `recvmmsg(2)`.  This has additional memory considerations
  documented in README.md, and can tuned by tracking the `avg_packets_in_batch` metric and adjusting as necessary.

3.0.1
-----
- New flag `--heartbeat-interval` sends heartbeat metrics on an interval, tagged by version and commit.  Defaults
  `0`.  Set to `0` to disable.

3.0.0
-----
- BREAKING: use space instead of comma to specify multiple values for the following parameters: `backends`,
  `percent-threshold`, `default-tags` and `internal-tags`.
- BREAKING: Removed Datadog `dual_stack` option in favor of explicit network selection.
- New Datadog option: `network` allows control of the network protocol used, typical values are `tcp`,
  `tcp4`, or `tcp6`.  Defaults `tcp`.  See [Dial](https://golang.org/pkg/net/#Dial) for further information.

2.4.2
-----
- New Datadog option: `dual_stack` allows control of RFC-6555 "Happy Eyeballs" for IPv6 control.  Defaults `false`.

2.4.1
-----
- No functional changes over previous version. Release tag to trigger build process.

2.4.0
-----
- Build with Go 1.9
- Add support for compression in Datadog payload.
- New Datadog option: `compress_payload` allows compression of Datadog payload.  Defaults `true`.
- Add staged shutdown
- Update logrus import path

2.3.0
-----
- New flag `--internal-tags` configures tags on internal metrics (default none)
- New flag `--internal-namespace` configures namespace on internal metrics (default "statsd")
- BREAKING: Significant internal metric changes, including new names.  See METRICS.md for details

2.2.0
-----
- New flag `--ignore-host` prevents capturing of source IP address.  Hostname can be provided
  by client via a `host:` tag.

2.1.0
-----
- Handle EC2 `InvalidInstanceID.NotFound` error gracefully
- Build with Go 1.8
- Make cloud handler cache configurable
- Batch AWS Describe Instances call
- Fix a deadlock in Cloud Handler
- Minor internals refactoring

2.0.1
-----
- Do not log an error if source instance was not found

2.0.0
-----
- BREAKING: Renamed `aws.http_timeout` into `aws.client_timeout` for consistency
- BREAKING: Renamed `datadog.timeout` into `datadog.client_timeout` for consistency
- Tweaked some timeouts on HTTP clients

1.0.0
-----
- BREAKING: Renamed parameter `maxCloudRequests` into `max-cloud-requests` for consistency
- BREAKING: Renamed parameter `burstCloudRequests` into `burst-cloud-requests` for consistency
- Fix a bunch of linting issues
- Run tests concurrently
- Configure various timeouts on HTTP clients
- Update dependencies
- Big internals refactoring and cleanup

0.15.1
------
- Fix bug in Graphite backend introduced in 0.15.0 (#75)

0.15.0
------
- Fix bug where max queue size parameter was not applied properly
- Use [context](https://golang.org/doc/go1.7#context) in more places
- Stricter TLS configuration
- Support TCP transport and write timeouts in statsd backend
- Reuse UDP/TCP sockets to reduce number of DNS lookups in statsd and graphite backends
- Reuse memory buffers in more cases
- Update dependencies

0.14.11
-------
- Go 1.7
- Config option to disable sending tags to statsdaemon backend

0.14.10
-------
- Fix NPE if cloud provider is not specified
- Minor internal cleanups

0.14.9
------
- Some additional tweaks to flushing code
- Minor refactorings

0.14.8
------
- Fix bug in rate calculation for Datadog

0.14.7
------
- Fix bug introduced in 0.14.6 in Datadog backend when invalid hostname was sent for metrics
- Set tags for own metrics (#55)
- Add [expvar](https://golang.org/pkg/expvar/) support
- Minor internals refactoring and optimization

0.14.6
------
- Limit max concurrent events (#24)
- Memory consumption optimizations

0.14.5
------
- Improved and reworked tags support; Unicode characters are preserved now.
- Minor internals refactoring and optimization

0.14.4
------
- Send start and stop events (#21)
- Linux binary is now built inside of Docker container rather than on the host

0.14.3
------
- Fix data race in Datadog backend (#44)
- Minor internals refactoring

0.14.2
------
- Fix batching support in Datadog backend

0.14.1
------
- Better Graphite support (#35)
- Minor internals refactoring

0.14.0
------
- Update to Alpine 3.4
- Cap request size in Datadog backend (#27)
- Set timeouts on Dials and tcp sends (#23)
- Reuse HTTP connections in Datadog backend

0.13.4
------
- Async rate limited cloud provider lookups (#22, #3)
- Internals refactoring

0.13.3
------
- Add configurable CPU profiler endpoint

0.13.2
------
- Increase default Datadog timeouts to reduce number of errors in the logs

0.13.1
------
- Log intermediate errors in Datadog backend
- Consistently set timeouts for AWS SDK service clients
- Update all dependencies
- Fix Datadog backend retry error #18
- Various internal improvements

0.13.0
------
- Fix goroutine start bug in dispatcher - versions 0.12.6, 0.12.7 do not work properly
- [Datadog events](http://docs.datadoghq.com/guides/overview/#events) support

0.12.7
------
- Remove deprecated -f flag passed to Docker tag command
- Rename num_stats back to numStats to be compatible with original statsd

0.12.6
------
- null backend to do benchmarking
- Internals refactoring

0.12.5
------
- Implement negative lookup cache (#8)
- Read configuration from environment, flags and config

0.12.4
------
- Do not multiply number of metric workers

0.12.3
------
- Do not replace dash and underscore in metric names and tags

0.12.2
------
- Fix handling of NaN specific case
- Minor refactorings for linter

0.12.1
------
- Use pointer to metric instead of passing by value
- Optimise (5-10x) performance of line parser

0.12.0
------
- Revert dropping message and block instead
- Use different values for number of worker to read from socket, process messages and metrics
- Minor fixes and performance improvements
- Calculate per second counters since last flush time instead of interval

0.11.2
------
- Process internal stats as standard metrics
- Add benchmarks
- Improve performance for buffering data out of the socket
- Drop messages and metrics instead of blocking when overloaded

0.11.1
------
- Normalize tags consistently but don't force lower case for metric names

0.11.0
------
- Add support for cloud plugins to retrieve host information e.g. instance id, aws tags, etc.

0.10.4
------
- Add load testing tool

0.10.3
------
- Performance improvements for receiver and aggregator

0.10.2
------
- Use goroutines to read net.PacketConn instead of buffered channel

0.10.1
------
- Graphite: replace dots by underscores in metric name (tags)
- Limit concurrency by using buffered channels for incoming messages
- Discard empty tags
- Datadog: add retries on post errors

0.10.0
------
- Add support for default tags

0.9.1
-----
- statsd backend: ensure not going over the udp datagram max size on metrics send
- Datadog: normalise tags to always be of form "key:value"

0.9.0
-----
- Reset counters, gauges, timers, etc. after an expiration delay
- Datadog: add interval to metric payload
- Datadog: use source ip address as hostname

0.8.5
-----
- Remove extraneous dot in metric names for stdout and graphite backends when no tag
- Add more and improve internal statsd stats

0.8.4
-----
- Datadog: set dogstatsd version and user-agent headers
- Datadog: use `rate` type for per second metric

0.8.3
-----
- Fix issue with tags overwriting metrics without tags

0.8.2
-----
- Fix undesired overwriting of metrics

0.8.1
-----
- Datadog: rollback change to metric names for preserving backward compatibility

0.8.0
-----
- Add more timers aggregations e.g. mean, standard deviation, etc.

0.7.1
-----
- Improve `graphite` backend reliability by re-opening connection on each metrics send
- Fix value of metrics displayed in web UI
- Improve web console UI look'n'feel

0.7.0
-----
- Add statsd backend

0.6.0
-----
- Add support for global metrics namespace
- Datadog: remove api url from config

0.5.0
-----
- Add support for "Set" metric type

0.4.2
-----
- Datadog: send number of metrics received
- Use appropriate log level for errors

0.4.1
-----
- Remove logging the url on each flush in datadog backend
- Use alpine base image for docker instead of scratch to avoid ca certs root error

0.4.0
-----
- Add datadog backend

0.3.1
-----
- Fix reset of metrics

0.3.0
-----
- Implement tags handling: use tags in metric names

0.2.0
-----
- Implement support for pluggable backends
- Add basic stdout backend
- Configure backends via toml, yaml or json configuration files
- Add support for tags and sample rate

0.1.0
-----
- Initial release<|MERGE_RESOLUTION|>--- conflicted
+++ resolved
@@ -1,13 +1,11 @@
-<<<<<<< HEAD
-7.3.0
+9.0.0
 -----
 - Added support for sampling timers to be compatible with original statsd.
-=======
+
 8.0.0
 -----
 - Fixed `--statser-type` didn't apply
 - Added the ability to filter tags and metrics, see FILTERING.md for details
->>>>>>> be71a356
 
 7.2.0
 -----
