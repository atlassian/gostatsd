<<<<<<< HEAD
18.0.0
------
- Added experimental support for generating latency histograms for timers, more details in [README.md]
=======
18.1.0
------
- Build with Go 1.13.0
- Base docker images on alpine 3.10 and ubuntu 18.04

18.0.0
------
- Support for `custom-headers` for http_forwarder_v2
>>>>>>> 6ff7864e

17.2.0
------
- Support `log-raw-metric` configuration

17.1.2
------
- Remove support for disabling retries in the forwarder
- Document how to disable retries using timeout values

17.1.1
------
- Adding support to disable retries within the gostatsd forwarder

17.1.0
------
- NewRelic event support added by Kav91

17.0.1
------
- Moved noisy log line from info to debug

17.0.0
------
- BREAKING: Added support for [Graphite 1.1 style tags](https://grafana.com/blog/2018/01/11/graphite-1.1-teaching-an-old-dog-new-tricks/),
  details can be found in [BACKENDS.md].
- Moved backend documentation from [README.md] to [BACKENDS.md], still lacking documentation for most backends.

16.0.0
------
- Build with Go 1.12.3 for real.

15.0.2
------
- Fixed events in HTTP style

15.0.1
------
- Update to Alpine 3.9

15.0.0
------
- Build with Go 1.12.3
- Changed linter to golangci-lint

14.1.0
------
- Fixes internal metrics for the `dispatch_aggregator` channel stats, and `aggregator.*` metrics.

14.0.0
------
- More internal pipeline refactoring, to optimize the http ingestion path.

13.0.1
------
- Adjust log level about forwarding failures and stop logging retries.

13.0.0
------
- Removed v1 ingestion
- Refactor internal pipeline
- Added `hostname` flag to support override for internal metrics.  Defaults to system hostname.
  Use this flag when running within docker to make host identification easier.

12.0.2
------
- Fix bug with metrics going through the consolidator not having tags applied properly

12.0.1
------
- Emit v2 ingestion http metrics.

12.0.0
------
- Add metric consolidation in the HTTP path.  Minor configuration changes, specifically `metrics-per-batch` is replaced
  with `consolidator-slots`.  Defaults to the number of parsers.
- Introduces v2 ingestion.  Production use should be ok.

11.0.0
------
- Add http forwarding and ingestion.  See `Configuring the server mode` and `Configuring HTTP servers` in [README.md]
  for details.  Not recommended for production use at this time.  Healthcheck is ok to use
- Introduces v1 ingestion

10.0.1
------
- Fix linter failures

10.0.0
------
- New Relic backend supports submitting directly to Insights Collector, refer to README.md for details.

9.1.0
-----
- New Relic backend added by Kav91, see README.md for options and details

9.0.0
-----
- Added support for sampling timers to be compatible with original statsd.

8.0.0
-----
- Fixed `--statser-type` didn't apply
- Added the ability to filter tags and metrics, see FILTERING.md for details

7.2.0
-----
- New Cloudwatch backend contirubted by JorgenEvens
    - Backend name is `cloudwatch`
    - Contains the single option `namespace`, defaulting to `StatsD`
- Duplicate tags are filtered out so they are aggregated correctly.

7.1.0
-----
- Datadog user-agent has changed to `gostatsd` by default.  Can now be configured.
- New Datadog option: `user-agent`, configures the user agent supplied to Datadog.  Use `python-requests/2.6.0 CPython/2.7.10`
  for old behavior.

7.0.1
-----
- Roll back change to configuration, due to https://github.com/spf13/viper/issues/380.  Documentation is still valid.

7.0.0
-----
- Fix a bug in the cache provider where transient failures were replacing good cache
- Started passing around a logger, not used everywhere yet
- Documentation fixes

6.2.0
-----
- Added `enable-http2` flag for Datadog backend to control HTTP/2 support, defaults to `false`

6.1.2
-----
- Build with Go 1.10.2

6.1.1
-----
- Fixed a bug making the service not work on Windows.

6.1.0
-----
- Add new flag `--statser-type` to make internal metric destination configurable.  Defaults to `internal`,
  also supports `logging` and `null`

6.0.1
-----
- Fixes rate limiter on bad lines.  A value <= 0 will disable entirely.

6.0.0
-----
- Parses histogram metrics as timers
- Log bad lines with rate limit
- Add new flag `--bad-lines-per-minute`, controls the rate limit on logging lines which fail to parse.  Defaults
  to `0`.  Supports floats.

5.4.1
-----
- Memory/GC optimisation with buffers being reused in the Datadog backend
- Metrics in the cloud provider cache should now be correct

5.4.0
-----
- BREAKING: The way "per second" rates are calculated has changed from "value / configured flush interval"
  to "value / actual flush interval".

5.3.0
-----
- Uses the default EC2 credentials
- Timer sub-metrics now have a configuration option for opt-out.  See README.md for details.

5.2.2
-----
- Build -race on ubuntu:16.04 instead of 16.10

5.2.1
-----
- Performance work, round 3

5.2.0
-----
- Performance work, round 2
- Add new flag `--estimated-tags`, pre-allocates the Tags array.  Defaults to `4`.

5.1.1
-----
- Fix index out of range error and tag corruption in AWS CP

5.1.0
-----
- Performance work

5.0.0
-----
- More metrics rework.  Internal metrics are now in-phase with flushing.
- Better distribution of metrics between aggregators when received from multiple hosts.
- New Datadog option: `max_requests`, the maximum number of metric http requests that can be made by the Datadog
  backend.
- BREAKING: Additional and renamed metrics in the flusher, see METRICS.md
- BREAKING: Heartbeat changes:
    - `--heartbeat-interval` changed to `--heartbeat-enabled`.
    - Heartbeat is in-phase with the flush.
    - Heartbeat sends a value of 1, so a sum aggregation can be applied.

4.1.1
-----
- New internal metrics around the cloud provider cache and AWS cloud provider, see METRICS.md for details.

4.1.0
-----
- Add new flag `--conn-per-reader` adding support for a separate connection per
  reader (requires system support for reusing addresses)
- Refactor MetricDispatcher into BackendHandler satisfying separate MetricHandler and EventHandler interfaces
- Add TagHandler for static tags

4.0.0
-----
- BREAKING: Independent scaling of datagram reading and parsing
    - Separate MetricReceiver into DatagramReceiver and DatagramParser
    - Allow independent scaling of parser workers with new flag `--max-parsers`. Defaults to number of CPU cores.
    - Change default of `--max-readers` flag to min(8, number of CPU cores)

3.1.1
-----
- GC optimization with buffer reuse

3.1.0
-----
- New docker image suffix, `version`-syms, includes symbol table
- New flag `--receive-batch-size` to set datagram batch size.  Defaults `50`.
- Batch reading should improve performance by using `recvmmsg(2)`.  This has additional memory considerations
  documented in README.md, and can tuned by tracking the `avg_packets_in_batch` metric and adjusting as necessary.

3.0.1
-----
- New flag `--heartbeat-interval` sends heartbeat metrics on an interval, tagged by version and commit.  Defaults
  `0`.  Set to `0` to disable.

3.0.0
-----
- BREAKING: use space instead of comma to specify multiple values for the following parameters: `backends`,
  `percent-threshold`, `default-tags` and `internal-tags`.
- BREAKING: Removed Datadog `dual_stack` option in favor of explicit network selection.
- New Datadog option: `network` allows control of the network protocol used, typical values are `tcp`,
  `tcp4`, or `tcp6`.  Defaults `tcp`.  See [Dial](https://golang.org/pkg/net/#Dial) for further information.

2.4.2
-----
- New Datadog option: `dual_stack` allows control of RFC-6555 "Happy Eyeballs" for IPv6 control.  Defaults `false`.

2.4.1
-----
- No functional changes over previous version. Release tag to trigger build process.

2.4.0
-----
- Build with Go 1.9
- Add support for compression in Datadog payload.
- New Datadog option: `compress_payload` allows compression of Datadog payload.  Defaults `true`.
- Add staged shutdown
- Update logrus import path

2.3.0
-----
- New flag `--internal-tags` configures tags on internal metrics (default none)
- New flag `--internal-namespace` configures namespace on internal metrics (default "statsd")
- BREAKING: Significant internal metric changes, including new names.  See METRICS.md for details

2.2.0
-----
- New flag `--ignore-host` prevents capturing of source IP address.  Hostname can be provided
  by client via a `host:` tag.

2.1.0
-----
- Handle EC2 `InvalidInstanceID.NotFound` error gracefully
- Build with Go 1.8
- Make cloud handler cache configurable
- Batch AWS Describe Instances call
- Fix a deadlock in Cloud Handler
- Minor internals refactoring

2.0.1
-----
- Do not log an error if source instance was not found

2.0.0
-----
- BREAKING: Renamed `aws.http_timeout` into `aws.client_timeout` for consistency
- BREAKING: Renamed `datadog.timeout` into `datadog.client_timeout` for consistency
- Tweaked some timeouts on HTTP clients

1.0.0
-----
- BREAKING: Renamed parameter `maxCloudRequests` into `max-cloud-requests` for consistency
- BREAKING: Renamed parameter `burstCloudRequests` into `burst-cloud-requests` for consistency
- Fix a bunch of linting issues
- Run tests concurrently
- Configure various timeouts on HTTP clients
- Update dependencies
- Big internals refactoring and cleanup

0.15.1
------
- Fix bug in Graphite backend introduced in 0.15.0 (#75)

0.15.0
------
- Fix bug where max queue size parameter was not applied properly
- Use [context](https://golang.org/doc/go1.7#context) in more places
- Stricter TLS configuration
- Support TCP transport and write timeouts in statsd backend
- Reuse UDP/TCP sockets to reduce number of DNS lookups in statsd and graphite backends
- Reuse memory buffers in more cases
- Update dependencies

0.14.11
-------
- Go 1.7
- Config option to disable sending tags to statsdaemon backend

0.14.10
-------
- Fix NPE if cloud provider is not specified
- Minor internal cleanups

0.14.9
------
- Some additional tweaks to flushing code
- Minor refactorings

0.14.8
------
- Fix bug in rate calculation for Datadog

0.14.7
------
- Fix bug introduced in 0.14.6 in Datadog backend when invalid hostname was sent for metrics
- Set tags for own metrics (#55)
- Add [expvar](https://golang.org/pkg/expvar/) support
- Minor internals refactoring and optimization

0.14.6
------
- Limit max concurrent events (#24)
- Memory consumption optimizations

0.14.5
------
- Improved and reworked tags support; Unicode characters are preserved now.
- Minor internals refactoring and optimization

0.14.4
------
- Send start and stop events (#21)
- Linux binary is now built inside of Docker container rather than on the host

0.14.3
------
- Fix data race in Datadog backend (#44)
- Minor internals refactoring

0.14.2
------
- Fix batching support in Datadog backend

0.14.1
------
- Better Graphite support (#35)
- Minor internals refactoring

0.14.0
------
- Update to Alpine 3.4
- Cap request size in Datadog backend (#27)
- Set timeouts on Dials and tcp sends (#23)
- Reuse HTTP connections in Datadog backend

0.13.4
------
- Async rate limited cloud provider lookups (#22, #3)
- Internals refactoring

0.13.3
------
- Add configurable CPU profiler endpoint

0.13.2
------
- Increase default Datadog timeouts to reduce number of errors in the logs

0.13.1
------
- Log intermediate errors in Datadog backend
- Consistently set timeouts for AWS SDK service clients
- Update all dependencies
- Fix Datadog backend retry error #18
- Various internal improvements

0.13.0
------
- Fix goroutine start bug in dispatcher - versions 0.12.6, 0.12.7 do not work properly
- [Datadog events](http://docs.datadoghq.com/guides/overview/#events) support

0.12.7
------
- Remove deprecated -f flag passed to Docker tag command
- Rename num_stats back to numStats to be compatible with original statsd

0.12.6
------
- null backend to do benchmarking
- Internals refactoring

0.12.5
------
- Implement negative lookup cache (#8)
- Read configuration from environment, flags and config

0.12.4
------
- Do not multiply number of metric workers

0.12.3
------
- Do not replace dash and underscore in metric names and tags

0.12.2
------
- Fix handling of NaN specific case
- Minor refactorings for linter

0.12.1
------
- Use pointer to metric instead of passing by value
- Optimise (5-10x) performance of line parser

0.12.0
------
- Revert dropping message and block instead
- Use different values for number of worker to read from socket, process messages and metrics
- Minor fixes and performance improvements
- Calculate per second counters since last flush time instead of interval

0.11.2
------
- Process internal stats as standard metrics
- Add benchmarks
- Improve performance for buffering data out of the socket
- Drop messages and metrics instead of blocking when overloaded

0.11.1
------
- Normalize tags consistently but don't force lower case for metric names

0.11.0
------
- Add support for cloud plugins to retrieve host information e.g. instance id, aws tags, etc.

0.10.4
------
- Add load testing tool

0.10.3
------
- Performance improvements for receiver and aggregator

0.10.2
------
- Use goroutines to read net.PacketConn instead of buffered channel

0.10.1
------
- Graphite: replace dots by underscores in metric name (tags)
- Limit concurrency by using buffered channels for incoming messages
- Discard empty tags
- Datadog: add retries on post errors

0.10.0
------
- Add support for default tags

0.9.1
-----
- statsd backend: ensure not going over the udp datagram max size on metrics send
- Datadog: normalise tags to always be of form "key:value"

0.9.0
-----
- Reset counters, gauges, timers, etc. after an expiration delay
- Datadog: add interval to metric payload
- Datadog: use source ip address as hostname

0.8.5
-----
- Remove extraneous dot in metric names for stdout and graphite backends when no tag
- Add more and improve internal statsd stats

0.8.4
-----
- Datadog: set dogstatsd version and user-agent headers
- Datadog: use `rate` type for per second metric

0.8.3
-----
- Fix issue with tags overwriting metrics without tags

0.8.2
-----
- Fix undesired overwriting of metrics

0.8.1
-----
- Datadog: rollback change to metric names for preserving backward compatibility

0.8.0
-----
- Add more timers aggregations e.g. mean, standard deviation, etc.

0.7.1
-----
- Improve `graphite` backend reliability by re-opening connection on each metrics send
- Fix value of metrics displayed in web UI
- Improve web console UI look'n'feel

0.7.0
-----
- Add statsd backend

0.6.0
-----
- Add support for global metrics namespace
- Datadog: remove api url from config

0.5.0
-----
- Add support for "Set" metric type

0.4.2
-----
- Datadog: send number of metrics received
- Use appropriate log level for errors

0.4.1
-----
- Remove logging the url on each flush in datadog backend
- Use alpine base image for docker instead of scratch to avoid ca certs root error

0.4.0
-----
- Add datadog backend

0.3.1
-----
- Fix reset of metrics

0.3.0
-----
- Implement tags handling: use tags in metric names

0.2.0
-----
- Implement support for pluggable backends
- Add basic stdout backend
- Configure backends via toml, yaml or json configuration files
- Add support for tags and sample rate

0.1.0
-----
- Initial release<|MERGE_RESOLUTION|>--- conflicted
+++ resolved
@@ -1,8 +1,7 @@
-<<<<<<< HEAD
-18.0.0
+19.0.0
 ------
 - Added experimental support for generating latency histograms for timers, more details in [README.md]
-=======
+
 18.1.0
 ------
 - Build with Go 1.13.0
@@ -11,7 +10,6 @@
 18.0.0
 ------
 - Support for `custom-headers` for http_forwarder_v2
->>>>>>> 6ff7864e
 
 17.2.0
 ------
