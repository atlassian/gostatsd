<<<<<<< HEAD
GO111MODULE := on
VERSION_VAR := main.Version
GIT_VAR := main.GitCommit
BUILD_DATE_VAR := main.BuildDate
BUILD_DATE := $$(date +%Y-%m-%d-%H:%M)
REPO_VERSION ?= $$(git describe --abbrev=0 --tags)
GIT_HASH ?= $$(git rev-parse --short HEAD)
GOBUILD_VERSION_ARGS := -ldflags "-s -X $(VERSION_VAR)=$(REPO_VERSION) -X $(GIT_VAR)=$(GIT_HASH) -X $(BUILD_DATE_VAR)=$(BUILD_DATE)"
GOBUILD_VERSION_ARGS_WITH_SYMS := -ldflags "-X $(VERSION_VAR)=$(REPO_VERSION) -X $(GIT_VAR)=$(GIT_HASH) -X $(BUILD_DATE_VAR)=$(BUILD_DATE)"
BINARY_NAME := gostatsd
CPU_ARCH ?= amd64
MANIFEST_NAME := atlassianlabs/$(BINARY_NAME)
IMAGE_NAME := $(MANIFEST_NAME)-$(CPU_ARCH)
ARCH ?= $$(uname -s | tr A-Z a-z)
GOVERSION := 1.17.2  # Keep in sync with .travis.yml and README.md
GP := /gopath
MAIN_PKG := github.com/atlassian/gostatsd/cmd/gostatsd
CLUSTER_PKG := github.com/atlassian/gostatsd/cmd/cluster
LAMBDA_PKG := github.com/atlassian/gostatsd/cmd/lambda-extension
PROTOBUF_VERSION ?= 3.6.1

setup: setup-ci
	go install github.com/githubnemo/CompileDaemon \
		github.com/jstemmer/go-junit-report \
		golang.org/x/tools/cmd/goimports
=======
BUILD_DATE          := $(shell date +%Y-%m-%d-%H:%M)
REPO_VERSION        ?= $(shell git describe --abbrev=0 --tags)
GIT_HASH            ?= $(shell git rev-parse --short HEAD)
BINARY_NAME         := gostatsd
CPU_ARCH            ?= amd64
GCO_ENABLED         ?= 0
REPOSITORY_NAME     := atlassianlabs/$(BINARY_NAME)
REGISTRY_NAME       := docker-public.packages.atlassian.com
IMAGE_PREFIX        := $(REGISTRY_NAME)/$(REPOSITORY_NAME)
IMAGE_NAME          := $(IMAGE_PREFIX)-$(CPU_ARCH)
ARCH                ?= $(shell uname -s | tr A-Z a-z)
GOVERSION           := 1.21.4  # Go version needs to be the same in: CI config, README, Dockerfiles, and Makefile
GP                  := /gopath
MAIN_PKG            := github.com/atlassian/gostatsd/cmd/gostatsd
CLUSTER_PKG         := github.com/atlassian/gostatsd/cmd/cluster
PROTOBUF_VERSION    ?= 21.5
PROJECT_ROOT_DIR    := $(realpath $(dir $(abspath $(lastword $(MAKEFILE_LIST)))))
TOOLS_DIR           := $(PROJECT_ROOT_DIR)/.tools
TOOLS_SRC_DIR       := $(PROJECT_ROOT_DIR)/internal/tools
ALL_TOOLS_PACKAGES  := $(shell grep -E '(^|\s)_\s+\".*\"$$' < $(TOOLS_SRC_DIR)/tools.go | tr -d '"' | awk '{print $$2;}')
ALL_TOOLS_COMMAND   := $(sort $(addprefix $(TOOLS_DIR)/,$(notdir $(ALL_TOOLS_PACKAGES))))


.PHONY: tools
tools: $(ALL_TOOLS_COMMAND)

$(ALL_TOOLS_COMMAND): $(TOOLS_DIR) $(TOOLS_SRC_DIR)/go.mod
	cd $(TOOLS_SRC_DIR) && CGO_ENABLED=0 go build -o $(TOOLS_DIR)/$(notdir $@) $(filter %/$(notdir $@),$(ALL_TOOLS_PACKAGES))

$(TOOLS_DIR):
	mkdir -p $(TOOLS_DIR)
>>>>>>> 93f4fdb0

tools/bin/protoc:
	curl -L -O https://github.com/protocolbuffers/protobuf/releases/download/v$(PROTOBUF_VERSION)/protoc-$(PROTOBUF_VERSION)-linux-x86_64.zip
	unzip -o -d tools/ protoc-$(PROTOBUF_VERSION)-linux-x86_64.zip
	rm protoc-$(PROTOBUF_VERSION)-linux-x86_64.zip

pb/gostatsd.pb.go: pb/gostatsd.proto tools/bin/protoc
	GOPATH="tools/bin:${GOPATH}" tools/bin/protoc --go_out=.\
		--go_opt=paths=source_relative $<

<<<<<<< HEAD
build-cluster: fmt
	go build -v -o build/bin/$(ARCH)/cluster $(GOBUILD_VERSION_ARGS) $(CLUSTER_PKG)
=======
build: pb/gostatsd.pb.go
	CGO_ENABLED=$(GCO_ENABLED) GOEXPERIMENT=boringcrypto \
		go build  \
			-v \
			-ldflags "-s \
				-X main.Version=$(REPO_VERSION) \
				-X main.GitCommit=$(GIT_HASH) \
				-X main.BuildDate=$(BUILD_DATE)" \
			$(GOBUILD_OPTIONAL_FLAGS) \
			-o build/bin/$(ARCH)/$(BINARY_NAME) \
			$(PKG)
>>>>>>> 93f4fdb0

build-gostatsd:
	@$(MAKE) PKG=$(MAIN_PKG) 

<<<<<<< HEAD
build: pb/gostatsd.pb.go fmt
	go build -v -o build/bin/$(ARCH)/$(BINARY_NAME) $(GOBUILD_VERSION_ARGS) $(MAIN_PKG)

build-lambda:
	go build -v -o build/bin/$(ARCH)/lambda-extension $(GOBUILD_VERSION_ARGS) $(LAMBDA_PKG)

build-race: fmt
	go build -v -race -o build/bin/$(ARCH)/$(BINARY_NAME)-race $(GOBUILD_VERSION_ARGS) $(MAIN_PKG)

install-all: pb/gostatsd.pb.go
	go install -v ./...
=======
build-gostatsd-race:
	@$(MAKE) build-gostatsd GOBUILD_OPTIONAL_FLAGS=-race

build-cluster:
	@$(MAKE) PKG=$(CLUSTER_PKG) BINARY_NAME="cluster"

>>>>>>> 93f4fdb0

build-all: pb/gostatsd.pb.go tools

test-all: check-fmt cover test-race bench bench-race check

test-all-full: check-fmt cover test-race-full bench-full bench-race-full check

check-fmt: $(TOOLS_DIR)/goimports
	@# Since gofmt and goimports dont return 1 on chamges, this !() stuff will trigger a build failure if theres any problems.
	! (gofmt -l -s $$(find . -type f -name '*.go' -not -path "./vendor/*" -not -path "./pb/*") | grep .)
	! ($(TOOLS_DIR)/goimports -l -local github.com/atlassian/gostatsd $$(find . -type f -name '*.go' -not -path "./vendor/*" -not -path "./pb/*") | grep .)

fix-fmt:
	gofmt -w -s $$(find . -type f -name '*.go' -not -path "./vendor/*" -not -path "./pb/*")
	go run golang.org/x/tools/cmd/goimports -w -l -local github.com/atlassian/gostatsd $$(find . -type f -name '*.go' -not -path "./vendor/*" -not -path "./pb/*")

test-full: pb/gostatsd.pb.go
	go test ./...

test-race-full: pb/gostatsd.pb.go
	go test -race ./...

bench-full: pb/gostatsd.pb.go
	go test -bench=. -run=XXX ./...

bench-race-full: pb/gostatsd.pb.go
	go test -race -bench=. -run=XXX ./...

test: pb/gostatsd.pb.go
	go test -short ./...

test-race: pb/gostatsd.pb.go
	go test -short -race ./...

bench: pb/gostatsd.pb.go
	go test -short -bench=. -run=XXX ./...

bench-race: pb/gostatsd.pb.go
	go test -short -race -bench=. -run=XXX ./...

cover: pb/gostatsd.pb.go
	./cover.sh
	go tool cover -func=coverage.out
	go tool cover -html=coverage.out

coveralls: $(TOOLS_DIR)/goveralls pb/gostatsd.pb.go
	./cover.sh
	$(TOOLS_DIR)/goveralls -coverprofile=coverage.out -service=travis-ci

junit-test: build
	go test -short -v ./... | go-junit-report > test-report.xml

check: pb/gostatsd.pb.go
	go install ./cmd/gostatsd
	go install ./cmd/tester

check-all: pb/gostatsd.pb.go
	go install ./cmd/gostatsd
	go install ./cmd/tester

fuzz: $(TOOLS_DIR)/go-fuzz-build $(TOOLS_DIR)/go-fuzz 
	$(TOOLS_DIR)/go-fuzz-build github.com/atlassian/gostatsd/pkg/statsd
	$(TOOLS_DIR)/go-fuzz -bin=./statsd-fuzz.zip -workdir=test_fixtures/lexer_fuzz

git-hook:
	cp dev/push-hook.sh .git/hooks/pre-push

build-hash: pb/gostatsd.pb.go
	docker buildx build -t $(IMAGE_NAME):$(GIT_HASH) -f build/Dockerfile-multiarch \
		--build-arg MAIN_PKG=$(MAIN_PKG) \
		--build-arg BINARY_NAME=$(BINARY_NAME) \
		--platform=linux/$(CPU_ARCH) \
		--load .
	docker images

build-hash-race: pb/gostatsd.pb.go
	docker buildx build -t $(IMAGE_NAME):$(GIT_HASH)-race -f build/Dockerfile-multiarch-glibc \
		--build-arg MAIN_PKG=$(MAIN_PKG) \
		--build-arg BINARY_NAME=$(BINARY_NAME) \
		--platform=linux/$(CPU_ARCH) \
		--load .
	docker images

release-hash-ci: build-hash
	docker push $(IMAGE_NAME):$(GIT_HASH)

release-normal-ci: release-hash-ci
	docker tag $(IMAGE_NAME):$(GIT_HASH) $(IMAGE_NAME):latest
	docker push $(IMAGE_NAME):latest
	docker tag $(IMAGE_NAME):$(GIT_HASH) $(IMAGE_NAME):$(REPO_VERSION)
	docker push $(IMAGE_NAME):$(REPO_VERSION)

release-hash-race-ci: build-hash-race
	docker push $(IMAGE_NAME):$(GIT_HASH)-race

release-race-ci: release-hash-race-ci
	docker tag $(IMAGE_NAME):$(GIT_HASH)-race $(IMAGE_NAME):$(REPO_VERSION)-race
	docker push $(IMAGE_NAME):$(REPO_VERSION)-race

# Only works in Github actions, which is the only place `make release-ci` should be run
docker-login-ci:
	echo "$$ARTIFACTORY_API_KEY" | docker login docker-public.packages.atlassian.com \
	  --username ${ARTIFACTORY_USERNAME} \
	  --password-stdin

release-ci: docker-login-ci release-normal-ci release-race-ci

release-manifest-ci: docker-login-ci
	for tag in latest $(REPO_VERSION) $(GIT_HASH)-race $(REPO_VERSION)-race ; do \
		docker pull $(IMAGE_NAME):$$tag ; \
		docker manifest create $(IMAGE_PREFIX):$$tag --amend \
			$(IMAGE_NAME):$$tag ; \
	  	docker manifest push $(IMAGE_PREFIX):$$tag ; \
	done

github-release: build build-cluster build-race build-lambda
	mkdir -p build/release
	for bin in build/bin/$(ARCH)/*; do \
		cp $$bin build/release/`basename $$bin`-$(REPO_VERSION).$(ARCH)-$(CPU_ARCH); \
		zip -r build/release/`basename $$bin`-$(REPO_VERSION).$(ARCH)-$(CPU_ARCH).zip $$bin; \
	done

run: build
	./build/bin/$(ARCH)/$(BINARY_NAME) --backends=stdout --verbose --flush-interval=2s

run-docker: docker
	docker-compose rm -f build/gostatsd
	docker-compose -f build/docker-compose.yml build
	docker-compose -f build/docker-compose.yml up -d

stop-docker:
	cd build/ && docker-compose stop

version:
	@echo $(REPO_VERSION)

clean:
<<<<<<< HEAD
	rm -rf build/bin/* build/release/*
=======
	rm -rf build/bin/*
>>>>>>> 93f4fdb0
	-docker rm $(docker ps -a -f 'status=exited' -q)
	-docker rmi $(docker images -f 'dangling=true' -q)

.PHONY: build github-release<|MERGE_RESOLUTION|>--- conflicted
+++ resolved
@@ -1,30 +1,3 @@
-<<<<<<< HEAD
-GO111MODULE := on
-VERSION_VAR := main.Version
-GIT_VAR := main.GitCommit
-BUILD_DATE_VAR := main.BuildDate
-BUILD_DATE := $$(date +%Y-%m-%d-%H:%M)
-REPO_VERSION ?= $$(git describe --abbrev=0 --tags)
-GIT_HASH ?= $$(git rev-parse --short HEAD)
-GOBUILD_VERSION_ARGS := -ldflags "-s -X $(VERSION_VAR)=$(REPO_VERSION) -X $(GIT_VAR)=$(GIT_HASH) -X $(BUILD_DATE_VAR)=$(BUILD_DATE)"
-GOBUILD_VERSION_ARGS_WITH_SYMS := -ldflags "-X $(VERSION_VAR)=$(REPO_VERSION) -X $(GIT_VAR)=$(GIT_HASH) -X $(BUILD_DATE_VAR)=$(BUILD_DATE)"
-BINARY_NAME := gostatsd
-CPU_ARCH ?= amd64
-MANIFEST_NAME := atlassianlabs/$(BINARY_NAME)
-IMAGE_NAME := $(MANIFEST_NAME)-$(CPU_ARCH)
-ARCH ?= $$(uname -s | tr A-Z a-z)
-GOVERSION := 1.17.2  # Keep in sync with .travis.yml and README.md
-GP := /gopath
-MAIN_PKG := github.com/atlassian/gostatsd/cmd/gostatsd
-CLUSTER_PKG := github.com/atlassian/gostatsd/cmd/cluster
-LAMBDA_PKG := github.com/atlassian/gostatsd/cmd/lambda-extension
-PROTOBUF_VERSION ?= 3.6.1
-
-setup: setup-ci
-	go install github.com/githubnemo/CompileDaemon \
-		github.com/jstemmer/go-junit-report \
-		golang.org/x/tools/cmd/goimports
-=======
 BUILD_DATE          := $(shell date +%Y-%m-%d-%H:%M)
 REPO_VERSION        ?= $(shell git describe --abbrev=0 --tags)
 GIT_HASH            ?= $(shell git rev-parse --short HEAD)
@@ -56,7 +29,6 @@
 
 $(TOOLS_DIR):
 	mkdir -p $(TOOLS_DIR)
->>>>>>> 93f4fdb0
 
 tools/bin/protoc:
 	curl -L -O https://github.com/protocolbuffers/protobuf/releases/download/v$(PROTOBUF_VERSION)/protoc-$(PROTOBUF_VERSION)-linux-x86_64.zip
@@ -67,10 +39,6 @@
 	GOPATH="tools/bin:${GOPATH}" tools/bin/protoc --go_out=.\
 		--go_opt=paths=source_relative $<
 
-<<<<<<< HEAD
-build-cluster: fmt
-	go build -v -o build/bin/$(ARCH)/cluster $(GOBUILD_VERSION_ARGS) $(CLUSTER_PKG)
-=======
 build: pb/gostatsd.pb.go
 	CGO_ENABLED=$(GCO_ENABLED) GOEXPERIMENT=boringcrypto \
 		go build  \
@@ -82,31 +50,19 @@
 			$(GOBUILD_OPTIONAL_FLAGS) \
 			-o build/bin/$(ARCH)/$(BINARY_NAME) \
 			$(PKG)
->>>>>>> 93f4fdb0
 
 build-gostatsd:
-	@$(MAKE) PKG=$(MAIN_PKG) 
-
-<<<<<<< HEAD
-build: pb/gostatsd.pb.go fmt
-	go build -v -o build/bin/$(ARCH)/$(BINARY_NAME) $(GOBUILD_VERSION_ARGS) $(MAIN_PKG)
+	@$(MAKE) PKG=$(MAIN_PKG)
 
 build-lambda:
 	go build -v -o build/bin/$(ARCH)/lambda-extension $(GOBUILD_VERSION_ARGS) $(LAMBDA_PKG)
 
-build-race: fmt
-	go build -v -race -o build/bin/$(ARCH)/$(BINARY_NAME)-race $(GOBUILD_VERSION_ARGS) $(MAIN_PKG)
-
-install-all: pb/gostatsd.pb.go
-	go install -v ./...
-=======
 build-gostatsd-race:
 	@$(MAKE) build-gostatsd GOBUILD_OPTIONAL_FLAGS=-race
 
 build-cluster:
 	@$(MAKE) PKG=$(CLUSTER_PKG) BINARY_NAME="cluster"
 
->>>>>>> 93f4fdb0
 
 build-all: pb/gostatsd.pb.go tools
 
@@ -167,7 +123,7 @@
 	go install ./cmd/gostatsd
 	go install ./cmd/tester
 
-fuzz: $(TOOLS_DIR)/go-fuzz-build $(TOOLS_DIR)/go-fuzz 
+fuzz: $(TOOLS_DIR)/go-fuzz-build $(TOOLS_DIR)/go-fuzz
 	$(TOOLS_DIR)/go-fuzz-build github.com/atlassian/gostatsd/pkg/statsd
 	$(TOOLS_DIR)/go-fuzz -bin=./statsd-fuzz.zip -workdir=test_fixtures/lexer_fuzz
 
@@ -222,13 +178,6 @@
 	  	docker manifest push $(IMAGE_PREFIX):$$tag ; \
 	done
 
-github-release: build build-cluster build-race build-lambda
-	mkdir -p build/release
-	for bin in build/bin/$(ARCH)/*; do \
-		cp $$bin build/release/`basename $$bin`-$(REPO_VERSION).$(ARCH)-$(CPU_ARCH); \
-		zip -r build/release/`basename $$bin`-$(REPO_VERSION).$(ARCH)-$(CPU_ARCH).zip $$bin; \
-	done
-
 run: build
 	./build/bin/$(ARCH)/$(BINARY_NAME) --backends=stdout --verbose --flush-interval=2s
 
@@ -244,12 +193,8 @@
 	@echo $(REPO_VERSION)
 
 clean:
-<<<<<<< HEAD
-	rm -rf build/bin/* build/release/*
-=======
 	rm -rf build/bin/*
->>>>>>> 93f4fdb0
 	-docker rm $(docker ps -a -f 'status=exited' -q)
 	-docker rmi $(docker images -f 'dangling=true' -q)
 
-.PHONY: build github-release+.PHONY: build