--- conflicted
+++ resolved
@@ -52,11 +52,8 @@
 		false,
 		10*time.Second,
 		10*time.Millisecond,
-<<<<<<< HEAD
+		nil,
 		p,
-=======
-		nil,
->>>>>>> 292fdb52
 	)
 	require.NoError(t, err)
 
