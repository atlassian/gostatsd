package statsd

import (
	"runtime"
	"strings"
	"time"

	"github.com/atlassian/gostatsd"

	"github.com/spf13/pflag"
)

// DefaultBackends is the list of default backends' names.
var DefaultBackends = []string{"graphite"}

// DefaultMaxReaders is the default number of socket reading goroutines.
var DefaultMaxReaders = minInt(8, runtime.NumCPU())

// DefaultMaxWorkers is the default number of goroutines that aggregate metrics.
var DefaultMaxWorkers = runtime.NumCPU()

// DefaultMaxParsers is the default number of goroutines that parse datagrams into metrics.
var DefaultMaxParsers = runtime.NumCPU()

// DefaultPercentThreshold is the default list of applied percentiles.
var DefaultPercentThreshold = []float64{90}

// DefaultTags is the default list of additional tags.
var DefaultTags = gostatsd.Tags{}

// DefaultInternalTags is the default list of additional tags on internal metrics
var DefaultInternalTags = gostatsd.Tags{}

const (
	// StatserInternal is the name used to indicate the use of the internal statser.
	StatserInternal = "internal"
	// StatserLogging is the name used to indicate the use of the logging statser.
	StatserLogging = "logging"
	// StatserNull is the name used to indicate the use of the null statser.
	StatserNull = "null"
	// StatserTagged is the name used to indicate the use of the tagged statser.
	StatserTagged = "tagged"
)

const (
	// DefaultMaxCloudRequests is the maximum number of cloud provider requests per second.
	DefaultMaxCloudRequests = 10
	// DefaultBurstCloudRequests is the burst number of cloud provider requests per second.
	DefaultBurstCloudRequests = DefaultMaxCloudRequests + 5
	// DefaultExpiryInterval is the default expiry interval for metrics.
	DefaultExpiryInterval = 5 * time.Minute
	// DefaultFlushInterval is the default metrics flush interval.
	DefaultFlushInterval = 1 * time.Second
	// DefaultIgnoreHost is the default value for whether the source should be used as the host
	DefaultIgnoreHost = false
	// DefaultMetricsAddr is the default address on which to listen for metrics.
	DefaultMetricsAddr = ":8125"
	// DefaultMaxQueueSize is the default maximum number of buffered metrics per worker.
	DefaultMaxQueueSize = 10000 // arbitrary
	// DefaultMaxConcurrentEvents is the default maximum number of events sent concurrently.
	DefaultMaxConcurrentEvents = 1024 // arbitrary
	// DefaultCacheRefreshPeriod is the default cache refresh period.
	DefaultCacheRefreshPeriod = 1 * time.Minute
	// DefaultCacheEvictAfterIdlePeriod is the default idle cache eviction period.
	DefaultCacheEvictAfterIdlePeriod = 10 * time.Minute
	// DefaultCacheTTL is the default cache TTL for successful lookups.
	DefaultCacheTTL = 30 * time.Minute
	// DefaultCacheNegativeTTL is the default cache TTL for failed lookups (errors or when instance was not found).
	DefaultCacheNegativeTTL = 1 * time.Minute
	// DefaultInternalNamespace is the default internal namespace
	DefaultInternalNamespace = "statsd"
	// DefaultHeartbeatEnabled is the default heartbeat enabled flag
	DefaultHeartbeatEnabled = false
	// DefaultReceiveBatchSize is the number of datagrams to read in each receive batch
	DefaultReceiveBatchSize = 50
	// DefaultEstimatedTags is the estimated number of expected tags on an individual metric submitted externally
	DefaultEstimatedTags = 4
	// DefaultConnPerReader is the default for whether to create a connection per reader
	DefaultConnPerReader = false
<<<<<<< HEAD
	// DefaultStatserType is the default statser type
	DefaultStatserType = StatserInternal
=======
	// DefaultBadLinesPerMinute is the default number of bad lines to allow to log per minute
	DefaultBadLinesPerMinute = 0
>>>>>>> d1b1a511
)

const (
	// ParamBackends is the name of parameter with backends.
	ParamBackends = "backends"
	// ParamCloudProvider is the name of parameter with the name of cloud provider.
	ParamCloudProvider = "cloud-provider"
	// ParamMaxCloudRequests is the name of parameter with maximum number of cloud provider requests per second.
	ParamMaxCloudRequests = "max-cloud-requests"
	// ParamBurstCloudRequests is the name of parameter with burst number of cloud provider requests per second.
	ParamBurstCloudRequests = "burst-cloud-requests"
	// ParamDefaultTags is the name of parameter with the list of additional tags.
	ParamDefaultTags = "default-tags"
	// ParamInternalTags is the name of parameter with the list of tags for internal metrics.
	ParamInternalTags = "internal-tags"
	// ParamInternalNamespace is the name of parameter with the namespace for internal metrics.
	ParamInternalNamespace = "internal-namespace"
	// ParamExpiryInterval is the name of parameter with expiry interval for metrics.
	ParamExpiryInterval = "expiry-interval"
	// ParamFlushInterval is the name of parameter with metrics flush interval.
	ParamFlushInterval = "flush-interval"
	// ParamIgnoreHost is the name of parameter indicating if the source should be used as the host
	ParamIgnoreHost = "ignore-host"
	// ParamMaxReaders is the name of parameter with number of socket readers.
	ParamMaxReaders = "max-readers"
	// ParamMaxParsers is the name of the parameter with the number of goroutines that parse datagrams into metrics.
	ParamMaxParsers = "max-parsers"
	// ParamMaxWorkers is the name of parameter with number of goroutines that aggregate metrics.
	ParamMaxWorkers = "max-workers"
	// ParamMaxQueueSize is the name of parameter with maximum number of buffered metrics per worker.
	ParamMaxQueueSize = "max-queue-size"
	// ParamMaxConcurrentEvents is the name of parameter with maximum number of events sent concurrently.
	ParamMaxConcurrentEvents = "max-concurrent-events"
	// ParamEstimatedTags is the name of parameter with estimated number of tags per metric
	ParamEstimatedTags = "estimated-tags"
	// ParamCacheRefreshPeriod is the name of parameter with cache refresh period.
	ParamCacheRefreshPeriod = "cloud-cache-refresh-period"
	// ParamCacheEvictAfterIdlePeriod is the name of parameter with idle cache eviction period.
	ParamCacheEvictAfterIdlePeriod = "cloud-cache-evict-after-idle-period"
	// ParamCacheTTL is the name of parameter with cache TTL for successful lookups.
	ParamCacheTTL = "cloud-cache-ttl"
	// ParamCacheNegativeTTL is the name of parameter with cache TTL for failed lookups (errors or when instance was not found).
	ParamCacheNegativeTTL = "cloud-cache-negative-ttl"
	// ParamMetricsAddr is the name of parameter with address on which to listen for metrics.
	ParamMetricsAddr = "metrics-addr"
	// ParamNamespace is the name of parameter with namespace for all metrics.
	ParamNamespace = "namespace"
	// ParamStatserType is the name of parameter with type of statser.
	ParamStatserType = "statser-type"
	// ParamPercentThreshold is the name of parameter with list of applied percentiles.
	ParamPercentThreshold = "percent-threshold"
	// ParamHeartbeatEnabled is the name of the parameter with the heartbeat enabled
	ParamHeartbeatEnabled = "heartbeat-enabled"
	// ParamReceiveBatchSize is the name of the parameter with the number of datagrams to read in each receive batch
	ParamReceiveBatchSize = "receive-batch-size"
	// ParamConnPerReader is the name of the parameter indicating whether to create a connection per reader
	ParamConnPerReader = "conn-per-reader"
	// ParamBadLineRateLimitPerMinute is the name of the parameter indicating how many bad lines can be logged per minute
	ParamBadLinesPerMinute = "bad-lines-per-minute"
)

// AddFlags adds flags to the specified FlagSet.
func AddFlags(fs *pflag.FlagSet) {
	fs.String(ParamCloudProvider, "", "If set, use the cloud provider to retrieve metadata about the sender")
	fs.Duration(ParamExpiryInterval, DefaultExpiryInterval, "After how long do we expire metrics (0 to disable)")
	fs.Duration(ParamFlushInterval, DefaultFlushInterval, "How often to flush metrics to the backends")
	fs.Bool(ParamIgnoreHost, DefaultIgnoreHost, "Ignore the source for populating the hostname field of metrics")
	fs.Int(ParamMaxReaders, DefaultMaxReaders, "Maximum number of socket readers")
	fs.Int(ParamMaxParsers, DefaultMaxParsers, "Maximum number of workers to parse datagrams into metrics")
	fs.Int(ParamMaxWorkers, DefaultMaxWorkers, "Maximum number of workers to process metrics")
	fs.Int(ParamMaxQueueSize, DefaultMaxQueueSize, "Maximum number of buffered metrics per worker")
	fs.Int(ParamMaxConcurrentEvents, DefaultMaxConcurrentEvents, "Maximum number of events sent concurrently")
	fs.Int(ParamEstimatedTags, DefaultEstimatedTags, "Estimated number of expected tags on an individual metric submitted externally")
	fs.Duration(ParamCacheRefreshPeriod, DefaultCacheRefreshPeriod, "Cloud cache refresh period")
	fs.Duration(ParamCacheEvictAfterIdlePeriod, DefaultCacheEvictAfterIdlePeriod, "Idle cloud cache eviction period")
	fs.Duration(ParamCacheTTL, DefaultCacheTTL, "Cloud cache TTL for successful lookups")
	fs.Duration(ParamCacheNegativeTTL, DefaultCacheNegativeTTL, "Cloud cache TTL for failed lookups")
	fs.String(ParamMetricsAddr, DefaultMetricsAddr, "Address on which to listen for metrics")
	fs.String(ParamNamespace, "", "Namespace all metrics")
	fs.StringSlice(ParamBackends, DefaultBackends, "Comma-separated list of backends")
	fs.Int(ParamMaxCloudRequests, DefaultMaxCloudRequests, "Maximum number of cloud provider requests per second")
	fs.Int(ParamBurstCloudRequests, DefaultBurstCloudRequests, "Burst number of cloud provider requests per second")
	fs.String(ParamDefaultTags, strings.Join(DefaultTags, ","), "Comma-separated list of tags to add to all metrics")
	fs.String(ParamInternalTags, strings.Join(DefaultInternalTags, ","), "Comma-separated list of tags to add to internal metrics")
	fs.String(ParamInternalNamespace, DefaultInternalNamespace, "Namespace for internal metrics, may be \"\"")
	fs.String(ParamStatserType, DefaultStatserType, "Statser type to be used for sending metrics")
	fs.String(ParamPercentThreshold, strings.Join(toStringSlice(DefaultPercentThreshold), ","), "Comma-separated list of percentiles")
	fs.Bool(ParamHeartbeatEnabled, DefaultHeartbeatEnabled, "Enables heartbeat")
	fs.Int(ParamReceiveBatchSize, DefaultReceiveBatchSize, "The number of datagrams to read in each receive batch")
	fs.Bool(ParamConnPerReader, DefaultConnPerReader, "Create a separate connection per reader (requires system support for reusing addresses)")
}

func minInt(a, b int) int {
	if a < b {
		return a
	}
	return b
}<|MERGE_RESOLUTION|>--- conflicted
+++ resolved
@@ -77,13 +77,10 @@
 	DefaultEstimatedTags = 4
 	// DefaultConnPerReader is the default for whether to create a connection per reader
 	DefaultConnPerReader = false
-<<<<<<< HEAD
 	// DefaultStatserType is the default statser type
 	DefaultStatserType = StatserInternal
-=======
 	// DefaultBadLinesPerMinute is the default number of bad lines to allow to log per minute
 	DefaultBadLinesPerMinute = 0
->>>>>>> d1b1a511
 )
 
 const (
