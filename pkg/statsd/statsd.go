package statsd

import (
	"context"
	"fmt"
	"net"
	"os"
	"strconv"
	"time"

	"github.com/atlassian/gostatsd"
	stats "github.com/atlassian/gostatsd/pkg/statser"

	"github.com/ash2k/stager"
	"github.com/jbenet/go-reuseport"
	log "github.com/sirupsen/logrus"
	"github.com/spf13/viper"
	"golang.org/x/time/rate"
)

// Server encapsulates all of the parameters necessary for starting up
// the statsd server. These can either be set via command line or directly.
type Server struct {
<<<<<<< HEAD
	Backends            []gostatsd.Backend
	CloudProvider       gostatsd.CloudProvider
	Limiter             *rate.Limiter
	InternalTags        gostatsd.Tags
	InternalNamespace   string
	DefaultTags         gostatsd.Tags
	ExpiryInterval      time.Duration
	FlushInterval       time.Duration
	MaxReaders          int
	MaxParsers          int
	MaxWorkers          int
	MaxQueueSize        int
	MaxConcurrentEvents int
	MaxEventQueueSize   int
	EstimatedTags       int
	MetricsAddr         string
	Namespace           string
	StatserType         string
	PercentThreshold    []float64
	IgnoreHost          bool
	ConnPerReader       bool
	HeartbeatEnabled    bool
	HeartbeatTags       gostatsd.Tags
	ReceiveBatchSize    int
	DisabledSubTypes    gostatsd.TimerSubtypes
=======
	Backends                  []gostatsd.Backend
	CloudProvider             gostatsd.CloudProvider
	Limiter                   *rate.Limiter
	InternalTags              gostatsd.Tags
	InternalNamespace         string
	DefaultTags               gostatsd.Tags
	ExpiryInterval            time.Duration
	FlushInterval             time.Duration
	MaxReaders                int
	MaxParsers                int
	MaxWorkers                int
	MaxQueueSize              int
	MaxConcurrentEvents       int
	MaxEventQueueSize         int
	EstimatedTags             int
	MetricsAddr               string
	Namespace                 string
	PercentThreshold          []float64
	IgnoreHost                bool
	ConnPerReader             bool
	HeartbeatEnabled          bool
	HeartbeatTags             gostatsd.Tags
	ReceiveBatchSize          int
	DisabledSubTypes          gostatsd.TimerSubtypes
	BadLineRateLimitPerSecond rate.Limit
>>>>>>> d1b1a511
	CacheOptions
	Viper *viper.Viper
}

// Run runs the server until context signals done.
func (s *Server) Run(ctx context.Context) error {
	return s.RunWithCustomSocket(ctx, socketFactory(s.MetricsAddr, s.ConnPerReader))
}

// SocketFactory is an indirection layer over net.ListenPacket() to allow for different implementations.
type SocketFactory func() (net.PacketConn, error)

func socketFactory(metricsAddr string, connPerReader bool) SocketFactory {
	if connPerReader {
		// go-reuseport requires explicitly representing the unspecified address
		addr, err := net.ResolveUDPAddr("udp", metricsAddr)
		if err != nil {
			// let it fall through and be caught later
		} else if addr.IP.Equal(net.IP{}) {
			metricsAddr = fmt.Sprintf("[%s]%s", net.IPv6unspecified, metricsAddr)
		}
		return func() (net.PacketConn, error) {
			return reuseport.ListenPacket("udp", metricsAddr)
		}
	} else {
		conn, err := net.ListenPacket("udp", metricsAddr)
		return func() (net.PacketConn, error) {
			return conn, err
		}
	}
}

// RunWithCustomSocket runs the server until context signals done.
// Listening socket is created using sf.
func (s *Server) RunWithCustomSocket(ctx context.Context, sf SocketFactory) error {
	stgr := stager.New()
	defer stgr.Shutdown()
	// 0. Start runnable backends
	stage := stgr.NextStage()
	for _, b := range s.Backends {
		if b, ok := b.(gostatsd.RunnableBackend); ok {
			stage.StartWithContext(b.Run)
		}
	}

	// 1. Start the backend handler
	factory := agrFactory{
		percentThresholds: s.PercentThreshold,
		expiryInterval:    s.ExpiryInterval,
		disabledSubtypes:  s.DisabledSubTypes,
	}

	backendHandler := NewBackendHandler(s.Backends, uint(s.MaxConcurrentEvents), s.MaxWorkers, s.MaxQueueSize, &factory)
	metrics := MetricHandler(backendHandler)
	events := EventHandler(backendHandler)

	stage = stgr.NextStage()
	stage.StartWithContext(backendHandler.Run)

	// 2. Start the default tag adder
	th := NewTagHandler(metrics, events, s.DefaultTags)
	metrics = th
	events = th

	// 3. Start the cloud handler
	ip := gostatsd.UnknownIP
	var cloudHandler *CloudHandler
	if s.CloudProvider != nil {
		cloudHandler = NewCloudHandler(s.CloudProvider, metrics, events, s.Limiter, &s.CacheOptions)
		metrics = cloudHandler
		events = cloudHandler
		stage = stgr.NextStage()
		stage.StartWithContext(cloudHandler.Run)
		selfIP, err := s.CloudProvider.SelfIP()
		if err != nil {
			log.Warnf("Failed to get self ip: %v", err)
		} else {
			ip = selfIP
		}
	}

	// 4. Create the statser
	hostname := getHost()
	namespace := s.Namespace
	if s.InternalNamespace != "" {
		if namespace != "" {
			namespace = namespace + "." + s.InternalNamespace
		} else {
			namespace = s.InternalNamespace
		}
	}

	bufferSize := 1000 // Estimating this is hard, and tends to cause loss under adverse conditions
	var statser stats.Statser
	switch s.StatserType {
	case StatserNull:
		statser = stats.NewNullStatser()
	case StatserLogging:
		statser = stats.NewLoggingStatser(s.InternalTags, log.NewEntry(log.New()))
	default:
		internalStatser := stats.NewInternalStatser(bufferSize, s.InternalTags, namespace, hostname, metrics, events)
		stage = stgr.NextStage()
		stage.StartWithContext(internalStatser.Run)
		statser = internalStatser
	}

	// 5. Attach the statser to anything that needs it
	stage = stgr.NextStage()
	stage.StartWithContext(func(ctx context.Context) {
		backendHandler.RunMetrics(ctx, statser)
	})
	for _, backend := range s.Backends {
		if metricEmitter, ok := backend.(MetricEmitter); ok {
			stage.StartWithContext(func(ctx context.Context) {
				metricEmitter.RunMetrics(ctx, statser)
			})
		}
	}
	if cloudHandler != nil {
		stage.StartWithContext(func(ctx context.Context) {
			cloudHandler.RunMetrics(ctx, statser)
		})
	}

	// 6. Start the heartbeat
	if s.HeartbeatEnabled {
		hb := stats.NewHeartBeater(statser, "heartbeat", s.HeartbeatTags)
		stage = stgr.NextStage()
		stage.StartWithContext(hb.Run)
	}

	// 7. Start the Parser
	// Open receiver <-> parser chan
	datagrams := make(chan []*Datagram)
	limiter := rate.NewLimiter(s.BadLineRateLimitPerSecond, 1)

	parser := NewDatagramParser(datagrams, s.Namespace, s.IgnoreHost, s.EstimatedTags, metrics, events, statser, limiter)
	stage = stgr.NextStage()
	stage.StartWithContext(parser.RunMetrics)
	for r := 0; r < s.MaxParsers; r++ {
		stage.StartWithContext(parser.Run)
	}

	// 8. Start the Receiver
	receiver := NewDatagramReceiver(datagrams, s.ReceiveBatchSize)
	stage = stgr.NextStage()
	stage.StartWithContext(func(ctx context.Context) {
		receiver.RunMetrics(ctx, statser)
	})
	for r := 0; r < s.MaxReaders; r++ {
		// Open socket
		c, err := sf()
		if err != nil {
			return err
		}
		defer func(c net.PacketConn) {
			// This makes receivers error out and stop
			if e := c.Close(); e != nil {
				log.Warnf("Error closing socket: %v", e)
			}
		}(c)

		stage.StartWithContext(func(ctx context.Context) {
			receiver.Receive(ctx, c)
		})
	}

	// 9. Start the Flusher
	flusher := NewMetricFlusher(s.FlushInterval, backendHandler, s.Backends, hostname, statser)
	stage = stgr.NextStage()
	stage.StartWithContext(flusher.Run)

	// 10. Send events on start and on stop
	// TODO: Push these in to statser
	defer sendStopEvent(events, ip, hostname)
	sendStartEvent(ctx, events, ip, hostname)

	// 11. Listen until done
	<-ctx.Done()
	return ctx.Err()
}

func sendStartEvent(ctx context.Context, events EventHandler, selfIP gostatsd.IP, hostname string) {
	err := events.DispatchEvent(ctx, &gostatsd.Event{
		Title:        "Gostatsd started",
		Text:         "Gostatsd started",
		DateHappened: time.Now().Unix(),
		Hostname:     hostname,
		SourceIP:     selfIP,
		Priority:     gostatsd.PriLow,
	})
	if unexpectedErr(err) {
		log.Warnf("Failed to send start event: %v", err)
	}
}

func sendStopEvent(events EventHandler, selfIP gostatsd.IP, hostname string) {
	ctx, cancelFunc := context.WithTimeout(context.Background(), 2*time.Second)
	defer cancelFunc()
	err := events.DispatchEvent(ctx, &gostatsd.Event{
		Title:        "Gostatsd stopped",
		Text:         "Gostatsd stopped",
		DateHappened: time.Now().Unix(),
		Hostname:     hostname,
		SourceIP:     selfIP,
		Priority:     gostatsd.PriLow,
	})
	if unexpectedErr(err) {
		log.Warnf("Failed to send stop event: %v", err)
	}
	events.WaitForEvents()
}

func getHost() string {
	host, err := os.Hostname()
	if err != nil {
		log.Warnf("Cannot get hostname: %v", err)
		return ""
	}
	return host
}

type agrFactory struct {
	percentThresholds []float64
	expiryInterval    time.Duration
	disabledSubtypes  gostatsd.TimerSubtypes
}

func (af *agrFactory) Create() Aggregator {
	return NewMetricAggregator(af.percentThresholds, af.expiryInterval, af.disabledSubtypes)
}

func toStringSlice(fs []float64) []string {
	s := make([]string, len(fs))
	for i, f := range fs {
		s[i] = strconv.FormatFloat(f, 'f', -1, 64)
	}
	return s
}

func unexpectedErr(err error) bool {
	return err != nil && err != context.Canceled && err != context.DeadlineExceeded
}<|MERGE_RESOLUTION|>--- conflicted
+++ resolved
@@ -21,33 +21,6 @@
 // Server encapsulates all of the parameters necessary for starting up
 // the statsd server. These can either be set via command line or directly.
 type Server struct {
-<<<<<<< HEAD
-	Backends            []gostatsd.Backend
-	CloudProvider       gostatsd.CloudProvider
-	Limiter             *rate.Limiter
-	InternalTags        gostatsd.Tags
-	InternalNamespace   string
-	DefaultTags         gostatsd.Tags
-	ExpiryInterval      time.Duration
-	FlushInterval       time.Duration
-	MaxReaders          int
-	MaxParsers          int
-	MaxWorkers          int
-	MaxQueueSize        int
-	MaxConcurrentEvents int
-	MaxEventQueueSize   int
-	EstimatedTags       int
-	MetricsAddr         string
-	Namespace           string
-	StatserType         string
-	PercentThreshold    []float64
-	IgnoreHost          bool
-	ConnPerReader       bool
-	HeartbeatEnabled    bool
-	HeartbeatTags       gostatsd.Tags
-	ReceiveBatchSize    int
-	DisabledSubTypes    gostatsd.TimerSubtypes
-=======
 	Backends                  []gostatsd.Backend
 	CloudProvider             gostatsd.CloudProvider
 	Limiter                   *rate.Limiter
@@ -65,6 +38,7 @@
 	EstimatedTags             int
 	MetricsAddr               string
 	Namespace                 string
+  StatserType               string
 	PercentThreshold          []float64
 	IgnoreHost                bool
 	ConnPerReader             bool
@@ -73,7 +47,6 @@
 	ReceiveBatchSize          int
 	DisabledSubTypes          gostatsd.TimerSubtypes
 	BadLineRateLimitPerSecond rate.Limit
->>>>>>> d1b1a511
 	CacheOptions
 	Viper *viper.Viper
 }
