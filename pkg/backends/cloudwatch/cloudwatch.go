--- conflicted
+++ resolved
@@ -51,30 +51,19 @@
 func NewClientFromViper(v *viper.Viper, pool *transport.TransportPool) (gostatsd.Backend, error) {
 	g := util.GetSubViper(v, "cloudwatch")
 	g.SetDefault("namespace", "StatsD")
-<<<<<<< HEAD
 	g.SetDefault("batchDuration", "50ms")
-
-	return NewClient(
-		g.GetString("namespace"),
-		g.GetDuration("batchDuration"),
-=======
 	g.SetDefault("transport", "default")
-
 	return NewClient(
 		g.GetString("namespace"),
 		g.GetString("transport"),
->>>>>>> abc01541
+		g.GetDuration("batchDuration"),
 		gostatsd.DisabledSubMetrics(v),
 		pool,
 	)
 }
 
 // NewClient constructs a AWS Cloudwatch backend.
-<<<<<<< HEAD
-func NewClient(namespace string, batchDuration time.Duration, disabled gostatsd.TimerSubtypes) (*Client, error) {
-	sess, err := session.NewSession()
-=======
-func NewClient(namespace, transport string, disabled gostatsd.TimerSubtypes, pool *transport.TransportPool) (*Client, error) {
+func NewClient(namespace, transport string, batchDuration time.Duration, disabled gostatsd.TimerSubtypes, pool *transport.TransportPool) (*Client, error) {
 	httpClient, err := pool.Get(transport)
 	if err != nil {
 		return nil, err
@@ -82,7 +71,6 @@
 	sess, err := session.NewSession(&aws.Config{
 		HTTPClient: httpClient.Client,
 	})
->>>>>>> abc01541
 	if err != nil {
 		return nil, err
 	}
