--- conflicted
+++ resolved
@@ -31,13 +31,9 @@
 func TestSendMetrics(t *testing.T) {
 	t.Parallel()
 
-<<<<<<< HEAD
 	duration, _ := time.ParseDuration("50ms")
-	cli, err := NewClient("ns", duration, gostatsd.TimerSubtypes{})
-=======
 	p := transport.NewTransportPool(logrus.New(), viper.New())
-	cli, err := NewClient("ns", "default", gostatsd.TimerSubtypes{}, p)
->>>>>>> abc01541
+	cli, err := NewClient("ns", "default", duration, gostatsd.TimerSubtypes{}, p)
 	require.NoError(t, err)
 
 	expected := []struct {
@@ -93,13 +89,9 @@
 func TestSendMetricDimensions(t *testing.T) {
 	t.Parallel()
 
-<<<<<<< HEAD
 	duration, _ := time.ParseDuration("50ms")
-	cli, err := NewClient("ns", duration, gostatsd.TimerSubtypes{})
-=======
 	p := transport.NewTransportPool(logrus.New(), viper.New())
-	cli, err := NewClient("ns", "default", gostatsd.TimerSubtypes{}, p)
->>>>>>> abc01541
+	cli, err := NewClient("ns", "default", duration, gostatsd.TimerSubtypes{}, p)
 	require.NoError(t, err)
 
 	metricMap := &gostatsd.MetricMap{
